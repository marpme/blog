--- conflicted
+++ resolved
@@ -12,19 +12,11 @@
     "clean": "rm -rf dist"
   },
   "dependencies": {
-<<<<<<< HEAD
     "@astrojs/prism": "^3.0.0",
-    "@astrojs/rss": "^2.0.0",
+    "@astrojs/rss": "^3.0.0",
     "@astrojs/sitemap": "^3.0.0",
     "@astrojs/tailwind": "^5.0.0",
     "@markdoc/markdoc": "^0.3.0",
-=======
-    "@astrojs/prism": "^1.0.2",
-    "@astrojs/rss": "^3.0.0",
-    "@astrojs/sitemap": "^1.0.0",
-    "@astrojs/tailwind": "^2.1.3",
-    "@markdoc/markdoc": "^0.2.1",
->>>>>>> c13d4132
     "@tailwindcss/typography": "^0.5.9",
     "astro": "^3.0.0",
     "astro-markdoc-renderer": "0.0.1-alpha.1",
